# Copyright 2022 MosaicML Examples authors
# SPDX-License-Identifier: Apache-2.0

import os
import sys
from typing import Optional, cast
import warnings

from torch import nn

# Add folder root to path to allow us to use relative imports regardless of what directory the script is run from
sys.path.append(os.path.dirname(os.path.realpath(__file__)))

import src.hf_bert as hf_bert_module
import src.mosaic_bert as mosaic_bert_module
import src.flex_bert as flex_bert_module
import src.text_data as text_data_module
from composer import Trainer, algorithms
from composer.callbacks import LRMonitor, MemoryMonitor, OptimizerMonitor, RuntimeEstimator, SpeedMonitor
from composer.loggers import WandBLogger
from composer.optim import DecoupledAdamW
from torch.optim import AdamW
from composer.optim.scheduler import (
    ConstantWithWarmupScheduler,
    CosineAnnealingWithWarmupScheduler,
    LinearWithWarmupScheduler,
)
from src.scheduler import WarmupStableDecayScheduler
from composer.utils import dist, reproducibility
from omegaconf import DictConfig
from omegaconf import OmegaConf as om


def update_batch_size_info(cfg: DictConfig):
    global_batch_size, device_microbatch_size = cfg.global_train_batch_size, cfg.device_train_microbatch_size
    if global_batch_size % dist.get_world_size() != 0:
        raise ValueError(
            f"Global batch size {global_batch_size} is not divisible by {dist.get_world_size()} "
            "as a result, the batch size would be truncated, please adjust `global_batch_size` "
            f"to be divisible by world size, {dist.get_world_size()}."
        )
    device_train_batch_size = global_batch_size // dist.get_world_size()
    if isinstance(device_microbatch_size, int):
        if device_microbatch_size > device_train_batch_size:
            print(
                f"WARNING: device_train_microbatch_size > device_train_batch_size, "
                f"will be reduced from {device_microbatch_size} -> {device_train_batch_size}."
            )
            device_microbatch_size = device_train_batch_size
    cfg.n_gpus = dist.get_world_size()
    cfg.device_train_batch_size = device_train_batch_size
    cfg.device_train_microbatch_size = device_microbatch_size
    # Safely set `device_eval_batch_size` if not provided by user
    if "device_eval_batch_size" not in cfg:
        if cfg.device_train_microbatch_size == "auto":
            cfg.device_eval_batch_size = 1
        else:
            cfg.device_eval_batch_size = cfg.device_train_microbatch_size
    return cfg


# from timm: https://github.com/huggingface/pytorch-image-models/blob/main/timm/optim/optim_factory.py
# Copyright 2019 Ross Wightman, Apache-2.0 License
def param_groups_weight_decay(model: nn.Module, weight_decay=1e-5, no_weight_decay_list=()):
    no_weight_decay_list = set(no_weight_decay_list)
    decay = []
    no_decay = []
    for name, param in model.named_parameters():
        if not param.requires_grad:
            continue

        if param.ndim <= 1 or name.endswith(".bias") or name in no_weight_decay_list:
            no_decay.append(param)
        else:
            decay.append(param)

    return [{"params": no_decay, "weight_decay": 0.0}, {"params": decay, "weight_decay": weight_decay}]


def log_config(cfg: DictConfig):
    print(om.to_yaml(cfg))
    if "wandb" in cfg.get("loggers", {}):
        try:
            import wandb
        except ImportError as e:
            raise e
        if wandb.run:
            wandb.config.update(om.to_container(cfg, resolve=True))


def build_algorithm(name, kwargs):
    if name == "gradient_clipping":
        return algorithms.GradientClipping(**kwargs)
    elif name == "alibi":
        return algorithms.Alibi(**kwargs)
    elif name == "gated_linear_units":
        return algorithms.GatedLinearUnits(**kwargs)
    else:
        raise ValueError(f"Not sure how to build algorithm: {name}")


def build_callback(name, kwargs):
    if name == "lr_monitor":
        return LRMonitor()
    elif name == "memory_monitor":
        return MemoryMonitor()
    elif name == "speed_monitor":
        return SpeedMonitor(
            window_size=kwargs.get("window_size", 1), gpu_flops_available=kwargs.get("gpu_flops_available", None)
        )
    elif name == "runtime_estimator":
        return RuntimeEstimator()
    elif name == "optimizer_monitor":
        return OptimizerMonitor(
            log_optimizer_metrics=kwargs.get("log_optimizer_metrics", True),
        )
    else:
        raise ValueError(f"Not sure how to build callback: {name}")


def build_logger(name, kwargs):
    if name == "wandb":
        return WandBLogger(**kwargs)
    else:
        raise ValueError(f"Not sure how to build logger: {name}")


def build_scheduler(cfg):
    if cfg.name == "constant_with_warmup":
        return ConstantWithWarmupScheduler(t_warmup=cfg.t_warmup)
    elif cfg.name == "cosine_with_warmup":
        return CosineAnnealingWithWarmupScheduler(t_warmup=cfg.t_warmup, alpha_f=cfg.alpha_f)
    elif cfg.name == "linear_decay_with_warmup":
        return LinearWithWarmupScheduler(t_warmup=cfg.t_warmup, alpha_f=cfg.alpha_f)
    elif cfg.name == "warmup_stable_decay":
        return WarmupStableDecayScheduler(t_warmup=cfg.t_warmup, alpha_f=cfg.alpha_f)
    else:
        raise ValueError(f"Not sure how to build scheduler: {cfg.name}")


def build_optimizer(cfg, model):
    if cfg.get("filter_bias_and_bn", False):
        params = param_groups_weight_decay(model, weight_decay=cfg.weight_decay)
    else:
        params = model.parameters()

    if cfg.name == "decoupled_adamw":
        return DecoupledAdamW(params, lr=cfg.lr, betas=list(cfg.betas), eps=cfg.eps, weight_decay=cfg.weight_decay)
    elif cfg.name == "adamw":
        print(
<<<<<<< HEAD
                f"INFO: You might want to increase the weight decay because in AdamW it is scaled by the lr."
                f"Default weight decay is ``1e-2`` -> {cfg.weight_decay}. Default lr is `lr=1e-3` -> {cfg.lr}."
            )
        return AdamW(
            model.parameters(), lr=cfg.lr, betas=list(cfg.betas), eps=cfg.eps, weight_decay=cfg.weight_decay
=======
            "INFO: You might want to increase the weight decay because in AdamW it is scaled by the lr."
            f" Default weight decay is ``1e-2`` -> {cfg.weight_decay}. Default lr is `lr=1e-3` -> {cfg.lr}."
        )
        return AdamW(params, lr=cfg.lr, betas=list(cfg.betas), eps=cfg.eps, weight_decay=cfg.weight_decay)
    elif cfg.name == "stableadamw":
        try:
            from optimi import StableAdamW
        except ImportError:
            raise ImportError("Install `pip install torch-optimi` to use the StableAdamW optimizer.")

        print(
            "INFO: You might want to increase the weight decay because in StableAdamW it is scaled by the lr."
            f" Default weight decay is ``1e-2`` -> {cfg.weight_decay}. Default lr is `lr=1e-3` -> {cfg.lr}."
        )
        return StableAdamW(params, lr=cfg.lr, betas=list(cfg.betas), eps=cfg.eps, weight_decay=cfg.weight_decay)
    elif cfg.name == "decoupled_stableadamw":
        try:
            from optimi import StableAdamW
        except ImportError:
            raise ImportError("Install `pip install torch-optimi` to use the StableAdamW optimizer.")

        return StableAdamW(
            params,
            lr=cfg.lr,
            betas=list(cfg.betas),
            eps=cfg.eps,
            weight_decay=cfg.weight_decay,
            decouple_lr=True,
>>>>>>> 0ddaee01
        )
    else:
        raise ValueError(f"Not sure how to build optimizer: {cfg.name}")


def build_dataloader(cfg, tokenizer, device_batch_size):
    if cfg.name == "text":
        return text_data_module.build_text_dataloader(cfg, tokenizer, device_batch_size)
    else:
        raise ValueError(f"Not sure how to build dataloader with config: {cfg}")


def build_model(cfg: DictConfig):
    if cfg.name == "hf_bert":
        return hf_bert_module.create_hf_bert_mlm(
            pretrained_model_name=cfg.pretrained_model_name,
            use_pretrained=cfg.get("use_pretrained", None),
            model_config=cfg.get("model_config", None),
            tokenizer_name=cfg.get("tokenizer_name", None),
            gradient_checkpointing=cfg.get("gradient_checkpointing", None),
        )
    elif cfg.name == "mosaic_bert":
        return mosaic_bert_module.create_mosaic_bert_mlm(
            pretrained_model_name=cfg.pretrained_model_name,
            pretrained_checkpoint=cfg.get("pretrained_checkpoint", None),
            model_config=cfg.get("model_config", None),
            tokenizer_name=cfg.get("tokenizer_name", None),
            gradient_checkpointing=cfg.get("gradient_checkpointing", None),
        )
    elif cfg.name == "flex_bert":
        return flex_bert_module.create_flex_bert_mlm(
            pretrained_model_name=cfg.pretrained_model_name,
            pretrained_checkpoint=cfg.get("pretrained_checkpoint", None),
            model_config=cfg.get("model_config", None),
            tokenizer_name=cfg.get("tokenizer_name", None),
            gradient_checkpointing=cfg.get("gradient_checkpointing", None),
        )
    else:
        raise ValueError(f"Not sure how to build model with name={cfg.name}")


def main(cfg: DictConfig, return_trainer: bool = False, do_train: bool = True) -> Optional[Trainer]:
    print("Training using config: ")
    print(om.to_yaml(cfg))
    reproducibility.seed_all(cfg.seed)

    # Get batch size info
    cfg = update_batch_size_info(cfg)

    # Build Model
    print("Initializing model...")
    model = build_model(cfg.model)
    n_params = sum(p.numel() for p in model.parameters())
    print(f"{n_params=:.4e}")

    # Dataloaders
    print("Building train loader...")
    train_loader = build_dataloader(
        cfg.train_loader,
        model.tokenizer,
        cfg.global_train_batch_size // dist.get_world_size(),
    )
    print("Building eval loader...")
    global_eval_batch_size = cfg.get("global_eval_batch_size", cfg.global_train_batch_size)
    eval_loader = build_dataloader(
        cfg.eval_loader,
        model.tokenizer,
        global_eval_batch_size // dist.get_world_size(),
    )

    # Optimizer
    optimizer = build_optimizer(cfg.optimizer, model)

    # Scheduler
    scheduler = build_scheduler(cfg.scheduler)

    # Loggers
    loggers = [build_logger(name, logger_cfg) for name, logger_cfg in cfg.get("loggers", {}).items()]

    # Callbacks
    callbacks = [build_callback(name, callback_cfg) for name, callback_cfg in cfg.get("callbacks", {}).items()]

    # Algorithms
    if (
        cfg.get("algorithms", {}).get("gradient_clipping", {}).get("clipping_threshold", 0) > 0
    ) and "stableadamw" in cfg.get("optimizer", {}).get("name", "adamw"):
        warnings.warn(
            f"The StableAdamW optimizer replaces gradient clipping. "
            f"Set {cfg['algorithms']['gradient_clipping']['clipping_threshold']=} to 0.0"
        )

    algorithms = [build_algorithm(name, algorithm_cfg) for name, algorithm_cfg in cfg.get("algorithms", {}).items()]

    if cfg.get("run_name") is None:
        cfg.run_name = os.environ.get("COMPOSER_RUN_NAME", "bert")

    # Build the Trainer
    trainer = Trainer(
        run_name=cfg.run_name,
        seed=cfg.seed,
        model=model,
        algorithms=algorithms,
        train_dataloader=train_loader,
        eval_dataloader=eval_loader,
        train_subset_num_batches=cfg.get("train_subset_num_batches", -1),
        eval_subset_num_batches=cfg.get("eval_subset_num_batches", -1),
        optimizers=optimizer,
        schedulers=scheduler,
        max_duration=cfg.max_duration,
        eval_interval=cfg.eval_interval,
        progress_bar=cfg.progress_bar,
        log_to_console=cfg.log_to_console,
        console_log_interval=cfg.console_log_interval,
        loggers=loggers,
        callbacks=callbacks,
        precision=cfg.precision,
        device=cfg.get("device", None),
        device_train_microbatch_size=cfg.get("device_train_microbatch_size", "auto"),
        save_folder=cfg.get("save_folder", None),
        save_interval=cfg.get("save_interval", "1000ba"),
        save_num_checkpoints_to_keep=cfg.get("save_num_checkpoints_to_keep", -1),
        save_overwrite=cfg.get("save_overwrite", False),
        load_path=cfg.get("load_path", None),
        load_weights_only=cfg.get("load_weights_only", False),
        python_log_level=cfg.get("python_log_level", None),
        autoresume=cfg.get("autoresume", None),
        fsdp_config=cfg.get("fsdp_config", None),
        compile_config=cfg.get("compile_config", None),
    )

    print("Logging config...")
    log_config(cfg)

    if do_train:
        print("Starting training...")
        trainer.fit()

    if return_trainer:
        return trainer


if __name__ == "__main__":
    yaml_path, args_list = sys.argv[1], sys.argv[2:]
    with open("yamls/defaults.yaml") as f:
        default_cfg = om.load(f)
    with open(yaml_path) as f:
        yaml_cfg = om.load(f)
    cli_cfg = om.from_cli(args_list)
    cfg = om.merge(default_cfg, yaml_cfg, cli_cfg)
    cfg = cast(DictConfig, cfg)  # for type checking
    main(cfg)<|MERGE_RESOLUTION|>--- conflicted
+++ resolved
@@ -148,13 +148,6 @@
         return DecoupledAdamW(params, lr=cfg.lr, betas=list(cfg.betas), eps=cfg.eps, weight_decay=cfg.weight_decay)
     elif cfg.name == "adamw":
         print(
-<<<<<<< HEAD
-                f"INFO: You might want to increase the weight decay because in AdamW it is scaled by the lr."
-                f"Default weight decay is ``1e-2`` -> {cfg.weight_decay}. Default lr is `lr=1e-3` -> {cfg.lr}."
-            )
-        return AdamW(
-            model.parameters(), lr=cfg.lr, betas=list(cfg.betas), eps=cfg.eps, weight_decay=cfg.weight_decay
-=======
             "INFO: You might want to increase the weight decay because in AdamW it is scaled by the lr."
             f" Default weight decay is ``1e-2`` -> {cfg.weight_decay}. Default lr is `lr=1e-3` -> {cfg.lr}."
         )
@@ -183,7 +176,6 @@
             eps=cfg.eps,
             weight_decay=cfg.weight_decay,
             decouple_lr=True,
->>>>>>> 0ddaee01
         )
     else:
         raise ValueError(f"Not sure how to build optimizer: {cfg.name}")
